--- conflicted
+++ resolved
@@ -57,11 +57,7 @@
   }
 
   getSupportFiles() {
-<<<<<<< HEAD
     const result = ['/__support__/loaders.js'];
-=======
-    const result = ['/__support__/loadEsModule.js'];
->>>>>>> 93beff67
     if (!this.useHtmlReporter) {
       result.push('/__support__/clearReporters.js');
     }
@@ -167,11 +163,8 @@
             cssFiles: self.allCss(),
             jasmineJsFiles: self.jasmineJs(),
             userJsFiles: self.userJs(),
-<<<<<<< HEAD
+            importMap: self.importMap(),
             enableTopLevelAwait: self.options.enableTopLevelAwait || false,
-=======
-            importMap: self.importMap(),
->>>>>>> 93beff67
           })
         );
       } catch (error) {
