# Run tests against supported Node versions

version: 2.1

orbs:
  win: circleci/windows@5.0.0
  node: circleci/node@5.0.2
  browser-tools: circleci/browser-tools@1.3.0

executors:
  node20:
    docker:
      - image: cimg/node:20.0.0-browsers
    working_directory: ~/workspace
  node18:
    docker:
      - image: cimg/node:18.0.0-browsers
    working_directory: ~/workspace
  node16:
    docker:
      # Oldest version supported by the jasmine package
      - image: cimg/node:16.14.0-browsers
    working_directory: ~/workspace

jobs:
  test:
    parameters:
      executor:
        type: executor
    executor: << parameters.executor >>
    steps:
      - checkout
      - run:
          name: Report Node and NPM versions
          command: echo "Using Node $(node --version) and NPM $(npm --version)"
      - browser-tools/install-chrome
      - browser-tools/install-chromedriver
      - run:
          name: Clean up after Chromedriver installation
          command: |
            # browser-tools/install-chromedriver drops a LICENSE.chromedriver
            # file in the project root dir. That causes the spec in
            # spec/npmPackageSpec.js that checks which files we're packaging
            # to fail, since `npm pack` includes LICENSE.* files even if they
            # aren't allowlisted. We don't distribute ChromeDriver, so we don't
            # need to package its license file.
            rm LICENSE.chromedriver
      - run:
          name: Install dependencies
          command: npm install
      - run:
          name: Report core version
          command: echo 'console.log(require("jasmine-core").version())' | node
      - run:
          name: Run tests
          command: npm test
      - persist_to_workspace:
          root: .
          paths:
            - .

  test_win:
    executor:
      name: win/default
      shell: bash.exe
    steps:
      - checkout
      - run:
          name: Install Node.js
          command: nvm install 16.14.0 && nvm use 16.14.0
      - run:
          name: Report Node and NPM versions
          command: echo "Using Node $(node --version) and NPM $(npm --version)"
      - run:
          name: Install dependencies
          command: npm install
      - run:
          name: Report core version
          command: echo 'console.log(require("jasmine-core").version())' | node
      - run:
          name: Run tests
          command: JASMINE_NO_BROWSER_TESTS=y npm test

  saucelabs_integration_test:
    executor: node16
    steps:
    - attach_workspace:
        at: .
    - browser-tools/install-chrome
    - browser-tools/install-chromedriver
    - run:
        name: Clean up after Chromedriver installation
        command: |
          # browser-tools/install-chromedriver drops a LICENSE.chromedriver
          # file in the project root dir. That causes the spec in
          # spec/npmPackageSpec.js that checks which files we're packaging
          # to fail, since `npm pack` includes LICENSE.* files even if they
          # aren't allowlisted. We don't distribute ChromeDriver, so we don't
          # need to package its license file.
          rm LICENSE.chromedriver
    - run:
        name: Install Sauce Connect
        command: |
          cd /tmp
          curl https://saucelabs.com/downloads/sc-4.8.2-linux.tar.gz | tar zxf -
          chmod +x sc-4.8.2-linux/bin/sc
          mkdir ~/bin
          cp sc-4.8.2-linux/bin/sc ~/bin
          ~/bin/sc --version
    - run:
        name: Run tests
        command: |
          export PATH=$PATH:$HOME/workspace/bin
          export USE_SAUCE=true
          scripts/start-sauce-connect sauce-pidfile
          set +o errexit
          npm test
          exitcode=$?
          set -o errexit
          scripts/stop-sauce-connect $(cat sauce-pidfile)
          exit $exitcode

workflows:
  version: 2
  push: &push_workflow
    jobs:
      - test:
          matrix:
            parameters:
<<<<<<< HEAD
                executor: ["node18", "node16"]
=======
                executor: ["node20", "node18", "node16", "node14", "node12"]
>>>>>>> f0ef8a45
      - test_win
      - saucelabs_integration_test:
          requires:
            - "test-node16"
          filters:
            branches:
              ignore: /pull\/.*/ # Don't run on pull requests.

  cron:
    <<: *push_workflow
    triggers:
      - schedule:
          # Times are UTC.
          cron: "0 9 * * *"
          filters:
            branches:
               only:
                 - main<|MERGE_RESOLUTION|>--- conflicted
+++ resolved
@@ -127,11 +127,7 @@
       - test:
           matrix:
             parameters:
-<<<<<<< HEAD
-                executor: ["node18", "node16"]
-=======
-                executor: ["node20", "node18", "node16", "node14", "node12"]
->>>>>>> f0ef8a45
+                executor: ["node20", "node18", "node16"]
       - test_win
       - saucelabs_integration_test:
           requires:
